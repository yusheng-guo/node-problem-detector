// Copyright 2011 The Go Authors. All rights reserved.
// Use of this source code is governed by a BSD-style
// license that can be found in the LICENSE file.

// +build aix darwin dragonfly freebsd linux netbsd openbsd solaris

// Socket control messages

package unix

import (
<<<<<<< HEAD
	"runtime"
	"unsafe"
)

// Round the length of a raw sockaddr up to align it properly.
func cmsgAlignOf(salen int) int {
	salign := SizeofPtr

	switch runtime.GOOS {
	case "aix":
		// There is no alignment on AIX.
		salign = 1
	case "darwin", "dragonfly", "solaris", "illumos":
		// NOTE: It seems like 64-bit Darwin, DragonFly BSD,
		// illumos, and Solaris kernels still require 32-bit
		// aligned access to network subsystem.
		if SizeofPtr == 8 {
			salign = 4
		}
	case "netbsd", "openbsd":
		// NetBSD and OpenBSD armv7 require 64-bit alignment.
		if runtime.GOARCH == "arm" {
			salign = 8
		}
	}

	return (salen + salign - 1) & ^(salign - 1)
}
=======
	"unsafe"
)
>>>>>>> 56c592a5

// CmsgLen returns the value to store in the Len field of the Cmsghdr
// structure, taking into account any necessary alignment.
func CmsgLen(datalen int) int {
	return cmsgAlignOf(SizeofCmsghdr) + datalen
}

// CmsgSpace returns the number of bytes an ancillary element with
// payload of the passed data length occupies.
func CmsgSpace(datalen int) int {
	return cmsgAlignOf(SizeofCmsghdr) + cmsgAlignOf(datalen)
}

func (h *Cmsghdr) data(offset uintptr) unsafe.Pointer {
	return unsafe.Pointer(uintptr(unsafe.Pointer(h)) + uintptr(cmsgAlignOf(SizeofCmsghdr)) + offset)
}

// SocketControlMessage represents a socket control message.
type SocketControlMessage struct {
	Header Cmsghdr
	Data   []byte
}

// ParseSocketControlMessage parses b as an array of socket control
// messages.
func ParseSocketControlMessage(b []byte) ([]SocketControlMessage, error) {
	var msgs []SocketControlMessage
	i := 0
	for i+CmsgLen(0) <= len(b) {
		h, dbuf, err := socketControlMessageHeaderAndData(b[i:])
		if err != nil {
			return nil, err
		}
		m := SocketControlMessage{Header: *h, Data: dbuf}
		msgs = append(msgs, m)
		i += cmsgAlignOf(int(h.Len))
	}
	return msgs, nil
}

func socketControlMessageHeaderAndData(b []byte) (*Cmsghdr, []byte, error) {
	h := (*Cmsghdr)(unsafe.Pointer(&b[0]))
	if h.Len < SizeofCmsghdr || uint64(h.Len) > uint64(len(b)) {
		return nil, nil, EINVAL
	}
	return h, b[cmsgAlignOf(SizeofCmsghdr):h.Len], nil
}

// UnixRights encodes a set of open file descriptors into a socket
// control message for sending to another process.
func UnixRights(fds ...int) []byte {
	datalen := len(fds) * 4
	b := make([]byte, CmsgSpace(datalen))
	h := (*Cmsghdr)(unsafe.Pointer(&b[0]))
	h.Level = SOL_SOCKET
	h.Type = SCM_RIGHTS
	h.SetLen(CmsgLen(datalen))
	for i, fd := range fds {
		*(*int32)(h.data(4 * uintptr(i))) = int32(fd)
	}
	return b
}

// ParseUnixRights decodes a socket control message that contains an
// integer array of open file descriptors from another process.
func ParseUnixRights(m *SocketControlMessage) ([]int, error) {
	if m.Header.Level != SOL_SOCKET {
		return nil, EINVAL
	}
	if m.Header.Type != SCM_RIGHTS {
		return nil, EINVAL
	}
	fds := make([]int, len(m.Data)>>2)
	for i, j := 0, 0; i < len(m.Data); i += 4 {
		fds[j] = int(*(*int32)(unsafe.Pointer(&m.Data[i])))
		j++
	}
	return fds, nil
}<|MERGE_RESOLUTION|>--- conflicted
+++ resolved
@@ -9,39 +9,8 @@
 package unix
 
 import (
-<<<<<<< HEAD
-	"runtime"
 	"unsafe"
 )
-
-// Round the length of a raw sockaddr up to align it properly.
-func cmsgAlignOf(salen int) int {
-	salign := SizeofPtr
-
-	switch runtime.GOOS {
-	case "aix":
-		// There is no alignment on AIX.
-		salign = 1
-	case "darwin", "dragonfly", "solaris", "illumos":
-		// NOTE: It seems like 64-bit Darwin, DragonFly BSD,
-		// illumos, and Solaris kernels still require 32-bit
-		// aligned access to network subsystem.
-		if SizeofPtr == 8 {
-			salign = 4
-		}
-	case "netbsd", "openbsd":
-		// NetBSD and OpenBSD armv7 require 64-bit alignment.
-		if runtime.GOARCH == "arm" {
-			salign = 8
-		}
-	}
-
-	return (salen + salign - 1) & ^(salign - 1)
-}
-=======
-	"unsafe"
-)
->>>>>>> 56c592a5
 
 // CmsgLen returns the value to store in the Len field of the Cmsghdr
 // structure, taking into account any necessary alignment.
