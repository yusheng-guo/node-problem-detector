--- conflicted
+++ resolved
@@ -229,14 +229,8 @@
 	}
 }
 
-<<<<<<< HEAD
-// String converts SID to a string format
-// suitable for display, storage, or transmission.
-func (sid *SID) String() (string, error) {
-=======
 // String converts SID to a string format suitable for display, storage, or transmission.
 func (sid *SID) String() string {
->>>>>>> 56c592a5
 	var s *uint16
 	e := ConvertSidToStringSid(sid, &s)
 	if e != nil {
@@ -630,10 +624,7 @@
 
 // Authorization Functions
 //sys	checkTokenMembership(tokenHandle Token, sidToCheck *SID, isMember *int32) (err error) = advapi32.CheckTokenMembership
-<<<<<<< HEAD
-=======
 //sys	isTokenRestricted(tokenHandle Token) (ret bool, err error) [!failretval] = advapi32.IsTokenRestricted
->>>>>>> 56c592a5
 //sys	OpenProcessToken(process Handle, access uint32, token *Token) (err error) = advapi32.OpenProcessToken
 //sys	OpenThreadToken(thread Handle, access uint32, openAsSelf bool, token *Token) (err error) = advapi32.OpenThreadToken
 //sys	ImpersonateSelf(impersonationlevel uint32) (err error) = advapi32.ImpersonateSelf
@@ -647,11 +638,8 @@
 //sys	DuplicateTokenEx(existingToken Token, desiredAccess uint32, tokenAttributes *SecurityAttributes, impersonationLevel uint32, tokenType uint32, newToken *Token) (err error) = advapi32.DuplicateTokenEx
 //sys	GetUserProfileDirectory(t Token, dir *uint16, dirLen *uint32) (err error) = userenv.GetUserProfileDirectoryW
 //sys	getSystemDirectory(dir *uint16, dirLen uint32) (len uint32, err error) = kernel32.GetSystemDirectoryW
-<<<<<<< HEAD
-=======
 //sys	getWindowsDirectory(dir *uint16, dirLen uint32) (len uint32, err error) = kernel32.GetWindowsDirectoryW
 //sys	getSystemWindowsDirectory(dir *uint16, dirLen uint32) (len uint32, err error) = kernel32.GetSystemWindowsDirectoryW
->>>>>>> 56c592a5
 
 // An access token contains the security information for a logon session.
 // The system creates an access token when a user logs on, and every
@@ -662,44 +650,16 @@
 // system-related operations on the local computer.
 type Token Handle
 
-<<<<<<< HEAD
-// OpenCurrentProcessToken opens the access token
-// associated with current process. It is a real
-// token that needs to be closed, unlike
-// GetCurrentProcessToken.
-=======
 // OpenCurrentProcessToken opens an access token associated with current
 // process with TOKEN_QUERY access. It is a real token that needs to be closed.
 //
 // Deprecated: Explicitly call OpenProcessToken(CurrentProcess(), ...)
 // with the desired access instead, or use GetCurrentProcessToken for a
 // TOKEN_QUERY token.
->>>>>>> 56c592a5
 func OpenCurrentProcessToken() (Token, error) {
 	var token Token
 	err := OpenProcessToken(CurrentProcess(), TOKEN_QUERY, &token)
 	return token, err
-}
-
-// GetCurrentProcessToken returns the access token associated with
-// the current process. It is a pseudo token that does not need
-// to be closed.
-func GetCurrentProcessToken() Token {
-	return Token(^uintptr(4 - 1))
-}
-
-// GetCurrentThreadToken return the access token associated with
-// the current thread. It is a pseudo token that does not need
-// to be closed.
-func GetCurrentThreadToken() Token {
-	return Token(^uintptr(5 - 1))
-}
-
-// GetCurrentThreadEffectiveToken returns the effective access token
-// associated with the current thread. It is a pseudo token that does
-// not need to be closed.
-func GetCurrentThreadEffectiveToken() Token {
-	return Token(^uintptr(6 - 1))
 }
 
 // GetCurrentProcessToken returns the access token associated with
@@ -816,13 +776,8 @@
 	return linkedToken, nil
 }
 
-<<<<<<< HEAD
-// GetSystemDirectory retrieves path to current location of the system
-// directory, which is typically, though not always, C:\Windows\System32.
-=======
 // GetSystemDirectory retrieves the path to current location of the system
 // directory, which is typically, though not always, `C:\Windows\System32`.
->>>>>>> 56c592a5
 func GetSystemDirectory() (string, error) {
 	n := uint32(MAX_PATH)
 	for {
@@ -838,8 +793,6 @@
 	}
 }
 
-<<<<<<< HEAD
-=======
 // GetWindowsDirectory retrieves the path to current location of the Windows
 // directory, which is typically, though not always, `C:\Windows`. This may
 // be a private user directory in the case that the application is running
@@ -876,7 +829,6 @@
 	}
 }
 
->>>>>>> 56c592a5
 // IsMember reports whether the access token t is a member of the provided SID.
 func (t Token) IsMember(sid *SID) (bool, error) {
 	var b int32
@@ -886,8 +838,6 @@
 	return b != 0, nil
 }
 
-<<<<<<< HEAD
-=======
 // IsRestricted reports whether the access token t is a restricted token.
 func (t Token) IsRestricted() (isRestricted bool, err error) {
 	isRestricted, err = isTokenRestricted(t)
@@ -898,7 +848,6 @@
 	return
 }
 
->>>>>>> 56c592a5
 const (
 	WTS_CONSOLE_CONNECT        = 0x1
 	WTS_CONSOLE_DISCONNECT     = 0x2
@@ -939,9 +888,6 @@
 
 //sys WTSQueryUserToken(session uint32, token *Token) (err error) = wtsapi32.WTSQueryUserToken
 //sys WTSEnumerateSessions(handle Handle, reserved uint32, version uint32, sessions **WTS_SESSION_INFO, count *uint32) (err error) = wtsapi32.WTSEnumerateSessionsW
-<<<<<<< HEAD
-//sys WTSFreeMemory(ptr uintptr) = wtsapi32.WTSFreeMemory
-=======
 //sys WTSFreeMemory(ptr uintptr) = wtsapi32.WTSFreeMemory
 
 type ACL struct {
@@ -1469,5 +1415,4 @@
 	aclBytes := make([]byte, winHeapACL.aclSize)
 	copy(aclBytes, (*[(1 << 31) - 1]byte)(unsafe.Pointer(winHeapACL))[:len(aclBytes):len(aclBytes)])
 	return (*ACL)(unsafe.Pointer(&aclBytes[0])), nil
-}
->>>>>>> 56c592a5
+}