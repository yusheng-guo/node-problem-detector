--- conflicted
+++ resolved
@@ -476,11 +476,8 @@
 	return nil
 }
 
-<<<<<<< HEAD
-=======
 var textMarshalerType = reflect.TypeOf((*encoding.TextMarshaler)(nil)).Elem()
 
->>>>>>> 56c592a5
 // writeAny writes an arbitrary field.
 func (tm *TextMarshaler) writeAny(w *textWriter, v reflect.Value, props *Properties) error {
 	v = reflect.Indirect(v)
@@ -594,13 +591,8 @@
 			// mutating this value.
 			v = v.Addr()
 		}
-<<<<<<< HEAD
-		if etm, ok := v.Interface().(encoding.TextMarshaler); ok {
-			text, err := etm.MarshalText()
-=======
 		if v.Type().Implements(textMarshalerType) {
 			text, err := v.Interface().(encoding.TextMarshaler).MarshalText()
->>>>>>> 56c592a5
 			if err != nil {
 				return err
 			}
