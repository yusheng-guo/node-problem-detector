// Go support for Protocol Buffers - Google's data interchange format
//
// Copyright 2010 The Go Authors.  All rights reserved.
// https://github.com/golang/protobuf
//
// Redistribution and use in source and binary forms, with or without
// modification, are permitted provided that the following conditions are
// met:
//
//     * Redistributions of source code must retain the above copyright
// notice, this list of conditions and the following disclaimer.
//     * Redistributions in binary form must reproduce the above
// copyright notice, this list of conditions and the following disclaimer
// in the documentation and/or other materials provided with the
// distribution.
//     * Neither the name of Google Inc. nor the names of its
// contributors may be used to endorse or promote products derived from
// this software without specific prior written permission.
//
// THIS SOFTWARE IS PROVIDED BY THE COPYRIGHT HOLDERS AND CONTRIBUTORS
// "AS IS" AND ANY EXPRESS OR IMPLIED WARRANTIES, INCLUDING, BUT NOT
// LIMITED TO, THE IMPLIED WARRANTIES OF MERCHANTABILITY AND FITNESS FOR
// A PARTICULAR PURPOSE ARE DISCLAIMED. IN NO EVENT SHALL THE COPYRIGHT
// OWNER OR CONTRIBUTORS BE LIABLE FOR ANY DIRECT, INDIRECT, INCIDENTAL,
// SPECIAL, EXEMPLARY, OR CONSEQUENTIAL DAMAGES (INCLUDING, BUT NOT
// LIMITED TO, PROCUREMENT OF SUBSTITUTE GOODS OR SERVICES; LOSS OF USE,
// DATA, OR PROFITS; OR BUSINESS INTERRUPTION) HOWEVER CAUSED AND ON ANY
// THEORY OF LIABILITY, WHETHER IN CONTRACT, STRICT LIABILITY, OR TORT
// (INCLUDING NEGLIGENCE OR OTHERWISE) ARISING IN ANY WAY OUT OF THE USE
// OF THIS SOFTWARE, EVEN IF ADVISED OF THE POSSIBILITY OF SUCH DAMAGE.

package proto

/*
 * Routines for encoding data into the wire format for protocol buffers.
 */

import (
	"errors"
	"reflect"
)

var (
	// errRepeatedHasNil is the error returned if Marshal is called with
	// a struct with a repeated field containing a nil element.
	errRepeatedHasNil = errors.New("proto: repeated field has nil element")

	// errOneofHasNil is the error returned if Marshal is called with
	// a struct with a oneof field containing a nil element.
	errOneofHasNil = errors.New("proto: oneof field has nil value")

	// ErrNil is the error returned if Marshal is called with nil.
	ErrNil = errors.New("proto: Marshal called with nil")

	// ErrTooLarge is the error returned if Marshal is called with a
	// message that encodes to >2GB.
	ErrTooLarge = errors.New("proto: message encodes to over 2 GB")
)

// The fundamental encoders that put bytes on the wire.
// Those that take integer types all accept uint64 and are
// therefore of type valueEncoder.

const maxVarintBytes = 10 // maximum length of a varint

// EncodeVarint returns the varint encoding of x.
// This is the format for the
// int32, int64, uint32, uint64, bool, and enum
// protocol buffer types.
// Not used by the package itself, but helpful to clients
// wishing to use the same encoding.
func EncodeVarint(x uint64) []byte {
	var buf [maxVarintBytes]byte
	var n int
	for n = 0; x > 127; n++ {
		buf[n] = 0x80 | uint8(x&0x7F)
		x >>= 7
	}
	buf[n] = uint8(x)
	n++
	return buf[0:n]
}

// EncodeVarint writes a varint-encoded integer to the Buffer.
// This is the format for the
// int32, int64, uint32, uint64, bool, and enum
// protocol buffer types.
func (p *Buffer) EncodeVarint(x uint64) error {
	for x >= 1<<7 {
		p.buf = append(p.buf, uint8(x&0x7f|0x80))
		x >>= 7
	}
	p.buf = append(p.buf, uint8(x))
	return nil
}

// SizeVarint returns the varint encoding size of an integer.
func SizeVarint(x uint64) int {
	switch {
	case x < 1<<7:
		return 1
	case x < 1<<14:
		return 2
	case x < 1<<21:
		return 3
	case x < 1<<28:
		return 4
	case x < 1<<35:
		return 5
	case x < 1<<42:
		return 6
	case x < 1<<49:
		return 7
	case x < 1<<56:
		return 8
	case x < 1<<63:
		return 9
	}
	return 10
}

// EncodeFixed64 writes a 64-bit integer to the Buffer.
// This is the format for the
// fixed64, sfixed64, and double protocol buffer types.
func (p *Buffer) EncodeFixed64(x uint64) error {
	p.buf = append(p.buf,
		uint8(x),
		uint8(x>>8),
		uint8(x>>16),
		uint8(x>>24),
		uint8(x>>32),
		uint8(x>>40),
		uint8(x>>48),
		uint8(x>>56))
	return nil
}

// EncodeFixed32 writes a 32-bit integer to the Buffer.
// This is the format for the
// fixed32, sfixed32, and float protocol buffer types.
func (p *Buffer) EncodeFixed32(x uint64) error {
	p.buf = append(p.buf,
		uint8(x),
		uint8(x>>8),
		uint8(x>>16),
		uint8(x>>24))
	return nil
}

// EncodeZigzag64 writes a zigzag-encoded 64-bit integer
// to the Buffer.
// This is the format used for the sint64 protocol buffer type.
func (p *Buffer) EncodeZigzag64(x uint64) error {
	// use signed number to get arithmetic right shift.
	return p.EncodeVarint(uint64((x << 1) ^ uint64((int64(x) >> 63))))
}

// EncodeZigzag32 writes a zigzag-encoded 32-bit integer
// to the Buffer.
// This is the format used for the sint32 protocol buffer type.
func (p *Buffer) EncodeZigzag32(x uint64) error {
	// use signed number to get arithmetic right shift.
	return p.EncodeVarint(uint64((uint32(x) << 1) ^ uint32((int32(x) >> 31))))
}

// EncodeRawBytes writes a count-delimited byte buffer to the Buffer.
// This is the format used for the bytes protocol buffer
// type and for embedded messages.
func (p *Buffer) EncodeRawBytes(b []byte) error {
	p.EncodeVarint(uint64(len(b)))
	p.buf = append(p.buf, b...)
	return nil
}

// EncodeStringBytes writes an encoded string to the Buffer.
// This is the format used for the proto2 string type.
func (p *Buffer) EncodeStringBytes(s string) error {
	p.EncodeVarint(uint64(len(s)))
	p.buf = append(p.buf, s...)
	return nil
}

// Marshaler is the interface representing objects that can marshal themselves.
type Marshaler interface {
	Marshal() ([]byte, error)
}

// EncodeMessage writes the protocol buffer to the Buffer,
// prefixed by a varint-encoded length.
func (p *Buffer) EncodeMessage(pb Message) error {
	siz := Size(pb)
<<<<<<< HEAD
=======
	sizVar := SizeVarint(uint64(siz))
	p.grow(siz + sizVar)
>>>>>>> 56c592a5
	p.EncodeVarint(uint64(siz))
	return p.Marshal(pb)
}

// All protocol buffer fields are nillable, but be careful.
func isNil(v reflect.Value) bool {
	switch v.Kind() {
	case reflect.Interface, reflect.Map, reflect.Ptr, reflect.Slice:
		return v.IsNil()
	}
	return false
}<|MERGE_RESOLUTION|>--- conflicted
+++ resolved
@@ -189,11 +189,8 @@
 // prefixed by a varint-encoded length.
 func (p *Buffer) EncodeMessage(pb Message) error {
 	siz := Size(pb)
-<<<<<<< HEAD
-=======
 	sizVar := SizeVarint(uint64(siz))
 	p.grow(siz + sizVar)
->>>>>>> 56c592a5
 	p.EncodeVarint(uint64(siz))
 	return p.Marshal(pb)
 }
