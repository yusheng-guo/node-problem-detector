--- conflicted
+++ resolved
@@ -4,12 +4,7 @@
 dist: xenial
 language: go
 go:
-<<<<<<< HEAD
- - "1.11"
- - "1.12"
-=======
  - "1.16"
->>>>>>> 56c592a5
  - master
 env:
 - GO111MODULE=on
@@ -32,11 +27,7 @@
  - make clean && BUILD_TAGS="disable_system_stats_monitor" make
  - BUILD_TAGS="disable_system_stats_monitor" make test
  - make clean && BUILD_TAGS="disable_stackdriver_exporter" make
-<<<<<<< HEAD
- - BUILD_TAGS="disable_stackdriver_exporter" make test
-=======
  - BUILD_TAGS="disable_stackdriver_exporter" make test
  - make clean && ENABLE_JOURNALD=0 make
  - ENABLE_JOURNALD=0 make test
- - ENABLE_JOURNALD=0 make build-binaries
->>>>>>> 56c592a5
+ - ENABLE_JOURNALD=0 make build-binaries