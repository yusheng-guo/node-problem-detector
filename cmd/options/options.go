/*
Copyright 2017 The Kubernetes Authors All rights reserved.

Licensed under the Apache License, Version 2.0 (the "License");
you may not use this file except in compliance with the License.
You may obtain a copy of the License at

    http://www.apache.org/licenses/LICENSE-2.0

Unless required by applicable law or agreed to in writing, software
distributed under the License is distributed on an "AS IS" BASIS,
WITHOUT WARRANTIES OR CONDITIONS OF ANY KIND, either express or implied.
See the License for the specific language governing permissions and
limitations under the License.
*/

package options

import (
	"flag"
	"fmt"
	"os"
	"time"

	"net/url"

	"github.com/spf13/pflag"

	"k8s.io/node-problem-detector/pkg/exporters"
	"k8s.io/node-problem-detector/pkg/problemdaemon"
	"k8s.io/node-problem-detector/pkg/types"
)

// NodeProblemDetectorOptions contains node problem detector command line and application options.
type NodeProblemDetectorOptions struct {
	// command line options

	// PrintVersion is the flag determining whether version information is printed.
	PrintVersion bool
	// HostnameOverride specifies custom node name used to override hostname.
	HostnameOverride string
	// ServerPort is the port to bind the node problem detector server. Use 0 to disable.
	ServerPort int
	// ServerAddress is the address to bind the node problem detector server.
	ServerAddress string

	// exporter options

	// k8sExporter options
	// EnableK8sExporter is the flag determining whether to report to Kubernetes.
	EnableK8sExporter bool
<<<<<<< HEAD
=======
	// EventNamespace is the namespace events are written to
	EventNamespace string
>>>>>>> 56c592a5
	// ApiServerOverride is the custom URI used to connect to Kubernetes ApiServer.
	ApiServerOverride string
	// APIServerWaitTimeout is the timeout on waiting for kube-apiserver to be
	// ready.
	APIServerWaitTimeout time.Duration
	// APIServerWaitInterval is the interval between the checks on the
	// readiness of kube-apiserver.
	APIServerWaitInterval time.Duration
	// K8sExporterHeartbeatPeriod is the period at which the k8s exporter does forcibly sync with apiserver.
	K8sExporterHeartbeatPeriod time.Duration

	// prometheusExporter options
	// PrometheusServerPort is the port to bind the Prometheus scrape endpoint. Use 0 to disable.
	PrometheusServerPort int
	// PrometheusServerAddress is the address to bind the Prometheus scrape endpoint.
	PrometheusServerAddress string

	// problem daemon options

	// SystemLogMonitorConfigPaths specifies the list of paths to system log monitor configuration
	// files.
	// SystemLogMonitorConfigPaths is used by the deprecated option --system-log-monitors. The new
	// option --config.system-log-monitor will stored the config file paths in MonitorConfigPaths.
	SystemLogMonitorConfigPaths []string
	// CustomPluginMonitorConfigPaths specifies the list of paths to custom plugin monitor configuration
	// files.
	// CustomPluginMonitorConfigPaths is used by the deprecated option --custom-plugin-monitors. The
	// new option --config.custom-plugin-monitor will stored the config file paths in MonitorConfigPaths.
	CustomPluginMonitorConfigPaths []string
	// MonitorConfigPaths specifies the list of paths to configuration files for each monitor.
	MonitorConfigPaths types.ProblemDaemonConfigPathMap

	// application options

	// NodeName is the node name used to communicate with Kubernetes ApiServer.
	NodeName string
}

func NewNodeProblemDetectorOptions() *NodeProblemDetectorOptions {
	npdo := &NodeProblemDetectorOptions{MonitorConfigPaths: types.ProblemDaemonConfigPathMap{}}

	for _, problemDaemonName := range problemdaemon.GetProblemDaemonNames() {
		npdo.MonitorConfigPaths[problemDaemonName] = &[]string{}
	}
	return npdo
}

// AddFlags adds node problem detector command line options to pflag.
func (npdo *NodeProblemDetectorOptions) AddFlags(fs *pflag.FlagSet) {
	fs.StringSliceVar(&npdo.SystemLogMonitorConfigPaths, "system-log-monitors",
		[]string{}, "List of paths to system log monitor config files, comma separated.")
	fs.MarkDeprecated("system-log-monitors", "replaced by --config.system-log-monitor. NPD will panic if both --system-log-monitors and --config.system-log-monitor are set.")
	fs.StringSliceVar(&npdo.CustomPluginMonitorConfigPaths, "custom-plugin-monitors",
		[]string{}, "List of paths to custom plugin monitor config files, comma separated.")
	fs.MarkDeprecated("custom-plugin-monitors", "replaced by --config.custom-plugin-monitor. NPD will panic if both --custom-plugin-monitors and --config.custom-plugin-monitor are set.")
	fs.BoolVar(&npdo.EnableK8sExporter, "enable-k8s-exporter", true, "Enables reporting to Kubernetes API server.")
<<<<<<< HEAD
=======
	fs.StringVar(&npdo.EventNamespace, "event-namespace", "", "Namespace for recorded Kubernetes events.")
>>>>>>> 56c592a5
	fs.StringVar(&npdo.ApiServerOverride, "apiserver-override",
		"", "Custom URI used to connect to Kubernetes ApiServer. This is ignored if --enable-k8s-exporter is false.")
	fs.DurationVar(&npdo.APIServerWaitTimeout, "apiserver-wait-timeout", time.Duration(5)*time.Minute, "The timeout on waiting for kube-apiserver to be ready. This is ignored if --enable-k8s-exporter is false.")
	fs.DurationVar(&npdo.APIServerWaitInterval, "apiserver-wait-interval", time.Duration(5)*time.Second, "The interval between the checks on the readiness of kube-apiserver. This is ignored if --enable-k8s-exporter is false.")
	fs.DurationVar(&npdo.K8sExporterHeartbeatPeriod, "k8s-exporter-heartbeat-period", 5*time.Minute, "The period at which k8s-exporter does forcibly sync with apiserver.")
	fs.BoolVar(&npdo.PrintVersion, "version", false, "Print version information and quit")
	fs.StringVar(&npdo.HostnameOverride, "hostname-override",
		"", "Custom node name used to override hostname")
	fs.IntVar(&npdo.ServerPort, "port",
		20256, "The port to bind the node problem detector server. Use 0 to disable.")
	fs.StringVar(&npdo.ServerAddress, "address",
		"127.0.0.1", "The address to bind the node problem detector server.")

	fs.IntVar(&npdo.PrometheusServerPort, "prometheus-port",
		20257, "The port to bind the Prometheus scrape endpoint. Prometheus exporter is enabled by default at port 20257. Use 0 to disable.")
	fs.StringVar(&npdo.PrometheusServerAddress, "prometheus-address",
		"127.0.0.1", "The address to bind the Prometheus scrape endpoint.")
<<<<<<< HEAD

=======
>>>>>>> 56c592a5
	for _, exporterName := range exporters.GetExporterNames() {
		exporterHandler := exporters.GetExporterHandlerOrDie(exporterName)
		exporterHandler.Options.SetFlags(fs)
	}
	for _, problemDaemonName := range problemdaemon.GetProblemDaemonNames() {
		fs.StringSliceVar(
			npdo.MonitorConfigPaths[problemDaemonName],
			"config."+string(problemDaemonName),
			[]string{},
			fmt.Sprintf("Comma separated configurations for %v monitor. %v",
				problemDaemonName,
				problemdaemon.GetProblemDaemonHandlerOrDie(problemDaemonName).CmdOptionDescription))
	}
}

// ValidOrDie validates node problem detector command line options.
func (npdo *NodeProblemDetectorOptions) ValidOrDie() {
	if _, err := url.Parse(npdo.ApiServerOverride); npdo.EnableK8sExporter && err != nil {
		panic(fmt.Sprintf("apiserver-override %q is not a valid HTTP URI: %v",
			npdo.ApiServerOverride, err))
	}

	if len(npdo.SystemLogMonitorConfigPaths) != 0 {
		panic("SystemLogMonitorConfigPaths is deprecated. It should have been reassigned to MonitorConfigPaths. This should not happen.")
	}
	if len(npdo.CustomPluginMonitorConfigPaths) != 0 {
		panic("CustomPluginMonitorConfigPaths is deprecated. It should have been reassigned to MonitorConfigPaths. This should not happen.")
	}

	configCount := 0
	for _, problemDaemonConfigPaths := range npdo.MonitorConfigPaths {
		configCount += len(*problemDaemonConfigPaths)
	}
	if configCount == 0 {
		panic("No configuration option for any problem daemon is specified.")
	}
}

// Plugin names for custom plugin monitor and system log monitor.
// Hard code them here to:
// 1) Handle deprecated flags for --system-log-monitors and --custom-plugin-monitors.
// 2) Avoid direct dependencies to packages in those plugins, so that those plugins
// can be disabled at compile time.
const (
	customPluginMonitorName = "custom-plugin-monitor"
	systemLogMonitorName    = "system-log-monitor"
)

// SetConfigFromDeprecatedOptionsOrDie sets NPD option using deprecated options.
func (npdo *NodeProblemDetectorOptions) SetConfigFromDeprecatedOptionsOrDie() {
	if len(npdo.SystemLogMonitorConfigPaths) != 0 {
		if npdo.MonitorConfigPaths[systemLogMonitorName] == nil {
			// As long as the problem daemon is registered, MonitorConfigPaths should
			// not be nil.
			panic("System log monitor is not supported")
		}

		if len(*npdo.MonitorConfigPaths[systemLogMonitorName]) != 0 {
			panic("Option --system-log-monitors is deprecated in favor of --config.system-log-monitor. They cannot be set at the same time.")
		}

		*npdo.MonitorConfigPaths[systemLogMonitorName] = append(
			*npdo.MonitorConfigPaths[systemLogMonitorName],
			npdo.SystemLogMonitorConfigPaths...)
		npdo.SystemLogMonitorConfigPaths = []string{}
	}

	if len(npdo.CustomPluginMonitorConfigPaths) != 0 {
		if npdo.MonitorConfigPaths[customPluginMonitorName] == nil {
			// As long as the problem daemon is registered, MonitorConfigPaths should
			// not be nil.
			panic("Custom plugin monitor is not supported")
		}

		if len(*npdo.MonitorConfigPaths[customPluginMonitorName]) != 0 {
			panic("Option --custom-plugin-monitors is deprecated in favor of --config.custom-plugin-monitor. They cannot be set at the same time.")
		}

		*npdo.MonitorConfigPaths[customPluginMonitorName] = append(
			*npdo.MonitorConfigPaths[customPluginMonitorName],
			npdo.CustomPluginMonitorConfigPaths...)
		npdo.CustomPluginMonitorConfigPaths = []string{}
	}
}

// SetNodeNameOrDie sets `NodeName` field with valid value.
func (npdo *NodeProblemDetectorOptions) SetNodeNameOrDie() {
	// Check hostname override first for customized node name.
	if npdo.HostnameOverride != "" {
		npdo.NodeName = npdo.HostnameOverride
		return
	}

	// Get node name from environment variable NODE_NAME
	// By default, assume that the NODE_NAME env should have been set with
	// downward api or user defined exported environment variable. We prefer it because sometimes
	// the hostname returned by os.Hostname is not right because:
	// 1. User may override the hostname.
	// 2. For some cloud providers, os.Hostname is different from the real hostname.
	npdo.NodeName = os.Getenv("NODE_NAME")
	if npdo.NodeName != "" {
		return
	}

	// For backward compatibility. If the env is not set, get the hostname
	// from os.Hostname(). This may not work for all configurations and
	// environments.
	nodeName, err := os.Hostname()
	if err != nil {
		panic(fmt.Sprintf("Failed to get host name: %v", err))
	}

	npdo.NodeName = nodeName
}

func init() {
	pflag.CommandLine.AddGoFlagSet(flag.CommandLine)
}<|MERGE_RESOLUTION|>--- conflicted
+++ resolved
@@ -49,11 +49,8 @@
 	// k8sExporter options
 	// EnableK8sExporter is the flag determining whether to report to Kubernetes.
 	EnableK8sExporter bool
-<<<<<<< HEAD
-=======
 	// EventNamespace is the namespace events are written to
 	EventNamespace string
->>>>>>> 56c592a5
 	// ApiServerOverride is the custom URI used to connect to Kubernetes ApiServer.
 	ApiServerOverride string
 	// APIServerWaitTimeout is the timeout on waiting for kube-apiserver to be
@@ -110,10 +107,7 @@
 		[]string{}, "List of paths to custom plugin monitor config files, comma separated.")
 	fs.MarkDeprecated("custom-plugin-monitors", "replaced by --config.custom-plugin-monitor. NPD will panic if both --custom-plugin-monitors and --config.custom-plugin-monitor are set.")
 	fs.BoolVar(&npdo.EnableK8sExporter, "enable-k8s-exporter", true, "Enables reporting to Kubernetes API server.")
-<<<<<<< HEAD
-=======
 	fs.StringVar(&npdo.EventNamespace, "event-namespace", "", "Namespace for recorded Kubernetes events.")
->>>>>>> 56c592a5
 	fs.StringVar(&npdo.ApiServerOverride, "apiserver-override",
 		"", "Custom URI used to connect to Kubernetes ApiServer. This is ignored if --enable-k8s-exporter is false.")
 	fs.DurationVar(&npdo.APIServerWaitTimeout, "apiserver-wait-timeout", time.Duration(5)*time.Minute, "The timeout on waiting for kube-apiserver to be ready. This is ignored if --enable-k8s-exporter is false.")
@@ -131,10 +125,6 @@
 		20257, "The port to bind the Prometheus scrape endpoint. Prometheus exporter is enabled by default at port 20257. Use 0 to disable.")
 	fs.StringVar(&npdo.PrometheusServerAddress, "prometheus-address",
 		"127.0.0.1", "The address to bind the Prometheus scrape endpoint.")
-<<<<<<< HEAD
-
-=======
->>>>>>> 56c592a5
 	for _, exporterName := range exporters.GetExporterNames() {
 		exporterHandler := exporters.GetExporterHandlerOrDie(exporterName)
 		exporterHandler.Options.SetFlags(fs)
